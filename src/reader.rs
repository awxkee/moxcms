--- conflicted
+++ resolved
@@ -409,19 +409,11 @@
                     *v = s;
                 }
 
-<<<<<<< HEAD
-            let mut clut_size = 1u32;
-            for &i in grid_points.iter().take(in_channels as usize) {
-                clut_size = clut_size.safe_mul(i as u32)?;
-            }
-            clut_size = clut_size.safe_mul(out_channels as u32)?;
-=======
                 let mut clut_size = 1u32;
                 for &i in grid_points.iter().take(in_channels as usize) {
                     clut_size = clut_size.safe_mul(i as u32)?;
                 }
                 clut_size = clut_size.safe_mul(out_channels as u32)?;
->>>>>>> f003a36f
 
                 if clut_size == 0 {
                     return Err(CmsError::IncorrectlyFormedLut(
